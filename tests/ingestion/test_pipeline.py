from llama_index.embeddings import OpenAIEmbedding
from llama_index.extractors import KeywordExtractor
from llama_index.ingestion.pipeline import IngestionPipeline
from llama_index.llms import MockLLM
from llama_index.node_parser import SentenceSplitter
from llama_index.readers import ReaderConfig, StringIterableReader
from llama_index.schema import Document


def test_build_pipeline() -> None:
    pipeline = IngestionPipeline(
        reader=ReaderConfig(
            reader=StringIterableReader(), reader_kwargs={"texts": ["This is a test."]}
        ),
        documents=[Document.example()],
        transformations=[
            SentenceSplitter(),
            KeywordExtractor(llm=MockLLM()),
            OpenAIEmbedding(api_key="fake"),
        ],
    )

    assert len(pipeline.transformations) == 3


def test_run_pipeline() -> None:
    pipeline = IngestionPipeline(
        reader=ReaderConfig(
            reader=StringIterableReader(), reader_kwargs={"texts": ["This is a test."]}
        ),
        documents=[Document.example()],
        transformations=[
            SentenceSplitter(),
            KeywordExtractor(llm=MockLLM()),
        ],
    )

    nodes = pipeline.run()

    assert len(nodes) == 2
<<<<<<< HEAD
=======
    assert len(nodes[0].metadata) > 0


@pytest.mark.integration()
def test_register() -> None:
    pipeline = IngestionPipeline(
        name="Test",
        reader=ReaderConfig(
            reader=StringIterableReader(), reader_kwargs={"texts": ["This is a test."]}
        ),
        documents=[Document.example()],
        transformations=[
            SentenceSplitter(),
            KeywordExtractor(llm=MockLLM()),
        ],
    )

    pipeline_id = pipeline.register()

    # update pipeline
    updated_pipeline = IngestionPipeline(
        name="Test",
        reader=ReaderConfig(
            reader=StringIterableReader(),
            reader_kwargs={"texts": ["This is another test."]},
        ),
        documents=[Document.example()],
        transformations=[
            SentenceSplitter(),
            KeywordExtractor(llm=MockLLM()),
        ],
    )

    new_pipeline_id = updated_pipeline.register()

    # make sure we are updating the same pipeline instead of creating a new one
    assert pipeline_id == new_pipeline_id


@pytest.mark.integration()
def test_from_pipeline_name() -> None:
    pipeline = IngestionPipeline(
        name="Test",
        reader=ReaderConfig(
            reader=StringIterableReader(), reader_kwargs={"texts": ["This is a test."]}
        ),
        documents=[Document.example()],
        transformations=[
            SentenceSplitter(),
            KeywordExtractor(llm=MockLLM()),
        ],
    )

    pipeline.register()

    new_pipeline = IngestionPipeline.from_pipeline_name("Test")
    nodes = new_pipeline.run_local()
    assert len(nodes) == 2
>>>>>>> 8a67f1e5
    assert len(nodes[0].metadata) > 0<|MERGE_RESOLUTION|>--- conflicted
+++ resolved
@@ -38,65 +38,4 @@
     nodes = pipeline.run()
 
     assert len(nodes) == 2
-<<<<<<< HEAD
-=======
-    assert len(nodes[0].metadata) > 0
-
-
-@pytest.mark.integration()
-def test_register() -> None:
-    pipeline = IngestionPipeline(
-        name="Test",
-        reader=ReaderConfig(
-            reader=StringIterableReader(), reader_kwargs={"texts": ["This is a test."]}
-        ),
-        documents=[Document.example()],
-        transformations=[
-            SentenceSplitter(),
-            KeywordExtractor(llm=MockLLM()),
-        ],
-    )
-
-    pipeline_id = pipeline.register()
-
-    # update pipeline
-    updated_pipeline = IngestionPipeline(
-        name="Test",
-        reader=ReaderConfig(
-            reader=StringIterableReader(),
-            reader_kwargs={"texts": ["This is another test."]},
-        ),
-        documents=[Document.example()],
-        transformations=[
-            SentenceSplitter(),
-            KeywordExtractor(llm=MockLLM()),
-        ],
-    )
-
-    new_pipeline_id = updated_pipeline.register()
-
-    # make sure we are updating the same pipeline instead of creating a new one
-    assert pipeline_id == new_pipeline_id
-
-
-@pytest.mark.integration()
-def test_from_pipeline_name() -> None:
-    pipeline = IngestionPipeline(
-        name="Test",
-        reader=ReaderConfig(
-            reader=StringIterableReader(), reader_kwargs={"texts": ["This is a test."]}
-        ),
-        documents=[Document.example()],
-        transformations=[
-            SentenceSplitter(),
-            KeywordExtractor(llm=MockLLM()),
-        ],
-    )
-
-    pipeline.register()
-
-    new_pipeline = IngestionPipeline.from_pipeline_name("Test")
-    nodes = new_pipeline.run_local()
-    assert len(nodes) == 2
->>>>>>> 8a67f1e5
     assert len(nodes[0].metadata) > 0