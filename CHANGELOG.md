--- conflicted
+++ resolved
@@ -4,11 +4,8 @@
 
 ### New Features
 - Added support for FalkorDB/RedisGraph graph store (#7346)
-<<<<<<< HEAD
 - Add structured answer filtering for Refine response synthesizer (#7317)
-=======
 - Added directed sub-graph RAG (#7378)
->>>>>>> 39ff3829
 
 ### Bug Fixes / Nits
 - Added `max_tokens` to `Xinference` LLM (#7372)
