import logging
from typing import Callable, Generator, List, Optional, Sequence, Any

from llama_index.core.async_utils import run_async_tasks
from llama_index.core.base.base_query_engine import BaseQueryEngine
from llama_index.core.base.base_retriever import BaseRetriever
from llama_index.core.base.base_selector import BaseSelector
from llama_index.core.base.response.schema import (
    RESPONSE_TYPE,
    PydanticResponse,
    Response,
    StreamingResponse,
    AsyncStreamingResponse,
)
from llama_index.core.bridge.pydantic import BaseModel
from llama_index.core.callbacks.base import CallbackManager
from llama_index.core.callbacks.schema import CBEventType, EventPayload
from llama_index.core.llms.llm import LLM
from llama_index.core.objects.base import ObjectRetriever
from llama_index.core.prompts.default_prompt_selectors import (
    DEFAULT_TREE_SUMMARIZE_PROMPT_SEL,
)
from llama_index.core.prompts.mixin import PromptMixinType
from llama_index.core.response_synthesizers import TreeSummarize
from llama_index.core.schema import BaseNode, QueryBundle
from llama_index.core.selectors.utils import get_selector_from_llm
from llama_index.core.settings import Settings
from llama_index.core.tools.query_engine import QueryEngineTool
from llama_index.core.tools.types import ToolMetadata
from llama_index.core.utils import print_text

logger = logging.getLogger(__name__)


def combine_responses(
    summarizer: TreeSummarize, responses: List[RESPONSE_TYPE], query_bundle: QueryBundle
) -> RESPONSE_TYPE:
    """Combine multiple response from sub-engines."""
    logger.info("Combining responses from multiple query engines.")

    response_strs = []
    source_nodes = []
    for response in responses:
        if isinstance(response, (StreamingResponse, PydanticResponse)):
            response_obj = response.get_response()
        elif isinstance(response, AsyncStreamingResponse):
            raise ValueError("AsyncStreamingResponse not supported in sync code.")
        else:
            response_obj = response
        source_nodes.extend(response_obj.source_nodes)
        response_strs.append(str(response))

    summary = summarizer.get_response(query_bundle.query_str, response_strs)

    if isinstance(summary, str):
        return Response(response=summary, source_nodes=source_nodes)
    elif isinstance(summary, BaseModel):
        return PydanticResponse(response=summary, source_nodes=source_nodes)
    elif isinstance(summary, Generator):
        return StreamingResponse(response_gen=summary, source_nodes=source_nodes)
    else:
        return AsyncStreamingResponse(response_gen=summary, source_nodes=source_nodes)


async def acombine_responses(
    summarizer: TreeSummarize, responses: List[RESPONSE_TYPE], query_bundle: QueryBundle
) -> RESPONSE_TYPE:
    """Async combine multiple response from sub-engines."""
    logger.info("Combining responses from multiple query engines.")

    response_strs = []
    source_nodes = []
    for response in responses:
        if isinstance(response, (StreamingResponse, PydanticResponse)):
            response_obj = response.get_response()
        elif isinstance(response, AsyncStreamingResponse):
            response_obj = await response.get_response()
        else:
            response_obj = response
        source_nodes.extend(response_obj.source_nodes)
        response_strs.append(str(response))

    summary = await summarizer.aget_response(query_bundle.query_str, response_strs)

    if isinstance(summary, str):
        return Response(response=summary, source_nodes=source_nodes)
    elif isinstance(summary, BaseModel):
        return PydanticResponse(response=summary, source_nodes=source_nodes)
    elif isinstance(summary, Generator):
        return StreamingResponse(response_gen=summary, source_nodes=source_nodes)
    else:
        return AsyncStreamingResponse(response_gen=summary, source_nodes=source_nodes)


class RouterQueryEngine(BaseQueryEngine):
    """Router query engine.

    Selects one out of several candidate query engines to execute a query.

    Args:
        selector (BaseSelector): A selector that chooses one out of many options based
            on each candidate's metadata and query.
        query_engine_tools (Sequence[QueryEngineTool]): A sequence of candidate
            query engines. They must be wrapped as tools to expose metadata to
            the selector.
        summarizer (Optional[TreeSummarize]): Tree summarizer to summarize sub-results.

    """

    def __init__(
        self,
        selector: BaseSelector,
        query_engine_tools: Sequence[QueryEngineTool],
        llm: Optional[LLM] = None,
        summarizer: Optional[TreeSummarize] = None,
        verbose: bool = False,
    ) -> None:
<<<<<<< HEAD
        self._llm = llm or llm_from_settings_or_context(Settings, service_context)
=======
        self._llm = llm or Settings.llm
>>>>>>> ff4fd29f
        self._selector = selector
        self._query_engines = [x.query_engine for x in query_engine_tools]
        self._metadatas = [x.metadata for x in query_engine_tools]
        self._summarizer = summarizer or TreeSummarize(
            llm=self._llm,
            summary_template=DEFAULT_TREE_SUMMARIZE_PROMPT_SEL,
        )
        self._verbose = verbose

        super().__init__(callback_manager=Settings.callback_manager)

    def _get_prompt_modules(self) -> PromptMixinType:
        """Get prompt sub-modules."""
        # NOTE: don't include tools for now
        return {"summarizer": self._summarizer, "selector": self._selector}

    @classmethod
    def from_defaults(
        cls,
        query_engine_tools: Sequence[QueryEngineTool],
        llm: Optional[LLM] = None,
        selector: Optional[BaseSelector] = None,
        summarizer: Optional[TreeSummarize] = None,
        select_multi: bool = False,
        **kwargs: Any,
    ) -> "RouterQueryEngine":
<<<<<<< HEAD
        llm = llm or llm_from_settings_or_context(Settings, service_context)
=======
        llm = llm or Settings.llm
>>>>>>> ff4fd29f

        selector = selector or get_selector_from_llm(llm, is_multi=select_multi)

        assert selector is not None

        return cls(
            selector,
            query_engine_tools,
            llm=llm,
            summarizer=summarizer,
            **kwargs,
        )

    def _query(self, query_bundle: QueryBundle) -> RESPONSE_TYPE:
        with self.callback_manager.event(
            CBEventType.QUERY, payload={EventPayload.QUERY_STR: query_bundle.query_str}
        ) as query_event:
            result = self._selector.select(self._metadatas, query_bundle)

            if len(result.inds) > 1:
                responses = []
                for i, engine_ind in enumerate(result.inds):
                    log_str = (
                        f"Selecting query engine {engine_ind}: " f"{result.reasons[i]}."
                    )
                    logger.info(log_str)
                    if self._verbose:
                        print_text(log_str + "\n", color="pink")

                    selected_query_engine = self._query_engines[engine_ind]
                    responses.append(selected_query_engine.query(query_bundle))

                if len(responses) > 1:
                    final_response = combine_responses(
                        self._summarizer, responses, query_bundle
                    )
                else:
                    final_response = responses[0]
            else:
                try:
                    selected_query_engine = self._query_engines[result.ind]
                    log_str = f"Selecting query engine {result.ind}: {result.reason}."
                    logger.info(log_str)
                    if self._verbose:
                        print_text(log_str + "\n", color="pink")
                except ValueError as e:
                    raise ValueError("Failed to select query engine") from e

                final_response = selected_query_engine.query(query_bundle)

            # add selected result
            final_response.metadata = final_response.metadata or {}
            final_response.metadata["selector_result"] = result

            query_event.on_end(payload={EventPayload.RESPONSE: final_response})

        return final_response

    async def _aquery(self, query_bundle: QueryBundle) -> RESPONSE_TYPE:
        with self.callback_manager.event(
            CBEventType.QUERY, payload={EventPayload.QUERY_STR: query_bundle.query_str}
        ) as query_event:
            result = await self._selector.aselect(self._metadatas, query_bundle)

            if len(result.inds) > 1:
                tasks = []
                for i, engine_ind in enumerate(result.inds):
                    log_str = (
                        f"Selecting query engine {engine_ind}: " f"{result.reasons[i]}."
                    )
                    logger.info(log_str)
                    if self._verbose:
                        print_text(log_str + "\n", color="pink")
                    selected_query_engine = self._query_engines[engine_ind]
                    tasks.append(selected_query_engine.aquery(query_bundle))

                responses = run_async_tasks(tasks)
                if len(responses) > 1:
                    final_response = await acombine_responses(
                        self._summarizer, responses, query_bundle
                    )
                else:
                    final_response = responses[0]
            else:
                try:
                    selected_query_engine = self._query_engines[result.ind]
                    log_str = f"Selecting query engine {result.ind}: {result.reason}."
                    logger.info(log_str)
                    if self._verbose:
                        print_text(log_str + "\n", color="pink")
                except ValueError as e:
                    raise ValueError("Failed to select query engine") from e

                final_response = await selected_query_engine.aquery(query_bundle)

            # add selected result
            final_response.metadata = final_response.metadata or {}
            final_response.metadata["selector_result"] = result

            query_event.on_end(payload={EventPayload.RESPONSE: final_response})

        return final_response


def default_node_to_metadata_fn(node: BaseNode) -> ToolMetadata:
    """Default node to metadata function.

    We use the node's text as the Tool description.

    """
    metadata = node.metadata or {}
    if "tool_name" not in metadata:
        raise ValueError("Node must have a tool_name in metadata.")
    return ToolMetadata(name=metadata["tool_name"], description=node.get_content())


class RetrieverRouterQueryEngine(BaseQueryEngine):
    """Retriever-based router query engine.

    NOTE: this is deprecated, please use our new ToolRetrieverRouterQueryEngine

    Use a retriever to select a set of Nodes. Each node will be converted
    into a ToolMetadata object, and also used to retrieve a query engine, to form
    a QueryEngineTool.

    NOTE: this is a beta feature. We are figuring out the right interface
    between the retriever and query engine.

    Args:
        selector (BaseSelector): A selector that chooses one out of many options based
            on each candidate's metadata and query.
        query_engine_tools (Sequence[QueryEngineTool]): A sequence of candidate
            query engines. They must be wrapped as tools to expose metadata to
            the selector.
        callback_manager (Optional[CallbackManager]): A callback manager.

    """

    def __init__(
        self,
        retriever: BaseRetriever,
        node_to_query_engine_fn: Callable,
        callback_manager: Optional[CallbackManager] = None,
    ) -> None:
        self._retriever = retriever
        self._node_to_query_engine_fn = node_to_query_engine_fn
        super().__init__(callback_manager)

    def _get_prompt_modules(self) -> PromptMixinType:
        """Get prompt sub-modules."""
        # NOTE: don't include tools for now
        return {"retriever": self._retriever}

    def _query(self, query_bundle: QueryBundle) -> RESPONSE_TYPE:
        nodes_with_score = self._retriever.retrieve(query_bundle)
        # TODO: for now we only support retrieving one node
        if len(nodes_with_score) > 1:
            raise ValueError("Retrieved more than one node.")

        node = nodes_with_score[0].node
        query_engine = self._node_to_query_engine_fn(node)
        return query_engine.query(query_bundle)

    async def _aquery(self, query_bundle: QueryBundle) -> RESPONSE_TYPE:
        return self._query(query_bundle)


class ToolRetrieverRouterQueryEngine(BaseQueryEngine):
    """Tool Retriever router query engine.

    Selects a set of candidate query engines to execute a query.

    Args:
        retriever (ObjectRetriever): A retriever that retrieves a set of
            query engine tools.
        summarizer (Optional[TreeSummarize]): Tree summarizer to summarize sub-results.

    """

    def __init__(
        self,
        retriever: ObjectRetriever[QueryEngineTool],
        llm: Optional[LLM] = None,
        summarizer: Optional[TreeSummarize] = None,
    ) -> None:
        llm = llm or Settings.llm
        self._summarizer = summarizer or TreeSummarize(
            llm=llm,
            summary_template=DEFAULT_TREE_SUMMARIZE_PROMPT_SEL,
        )
        self._retriever = retriever

        super().__init__(Settings.callback_manager)

    def _get_prompt_modules(self) -> PromptMixinType:
        """Get prompt sub-modules."""
        # NOTE: don't include tools for now
        return {"summarizer": self._summarizer}

    def _query(self, query_bundle: QueryBundle) -> RESPONSE_TYPE:
        with self.callback_manager.event(
            CBEventType.QUERY, payload={EventPayload.QUERY_STR: query_bundle.query_str}
        ) as query_event:
            query_engine_tools = self._retriever.retrieve(query_bundle)
            responses = []
            for query_engine_tool in query_engine_tools:
                query_engine = query_engine_tool.query_engine
                responses.append(query_engine.query(query_bundle))

            if len(responses) > 1:
                final_response = combine_responses(
                    self._summarizer, responses, query_bundle
                )
            else:
                final_response = responses[0]

            # add selected result
            final_response.metadata = final_response.metadata or {}
            final_response.metadata["retrieved_tools"] = query_engine_tools

            query_event.on_end(payload={EventPayload.RESPONSE: final_response})

        return final_response

    async def _aquery(self, query_bundle: QueryBundle) -> RESPONSE_TYPE:
        with self.callback_manager.event(
            CBEventType.QUERY, payload={EventPayload.QUERY_STR: query_bundle.query_str}
        ) as query_event:
            query_engine_tools = self._retriever.retrieve(query_bundle)
            tasks = []
            for query_engine_tool in query_engine_tools:
                query_engine = query_engine_tool.query_engine
                tasks.append(query_engine.aquery(query_bundle))
            responses = run_async_tasks(tasks)
            if len(responses) > 1:
                final_response = await acombine_responses(
                    self._summarizer, responses, query_bundle
                )
            else:
                final_response = responses[0]

            # add selected result
            final_response.metadata = final_response.metadata or {}
            final_response.metadata["retrieved_tools"] = query_engine_tools

            query_event.on_end(payload={EventPayload.RESPONSE: final_response})

        return final_response<|MERGE_RESOLUTION|>--- conflicted
+++ resolved
@@ -115,11 +115,7 @@
         summarizer: Optional[TreeSummarize] = None,
         verbose: bool = False,
     ) -> None:
-<<<<<<< HEAD
-        self._llm = llm or llm_from_settings_or_context(Settings, service_context)
-=======
         self._llm = llm or Settings.llm
->>>>>>> ff4fd29f
         self._selector = selector
         self._query_engines = [x.query_engine for x in query_engine_tools]
         self._metadatas = [x.metadata for x in query_engine_tools]
@@ -146,11 +142,7 @@
         select_multi: bool = False,
         **kwargs: Any,
     ) -> "RouterQueryEngine":
-<<<<<<< HEAD
-        llm = llm or llm_from_settings_or_context(Settings, service_context)
-=======
         llm = llm or Settings.llm
->>>>>>> ff4fd29f
 
         selector = selector or get_selector_from_llm(llm, is_multi=select_multi)
 
